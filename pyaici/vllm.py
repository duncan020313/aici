--- conflicted
+++ resolved
@@ -140,10 +140,16 @@
                 seq.append_token_id(t, {t: 0.0})
             last_tok = seq.data.output_token_ids[-1]
             # replace sampled EOS with space - at least Llama models get confused by EOS
-            if not backtrack and not ff and last_tok == llm_engine.tokenizer.eos_token_id:
+            if (
+                not backtrack
+                and not ff
+                and last_tok == llm_engine.tokenizer.eos_token_id
+            ):
                 if runner.space_token == -1:
                     sp = llm_engine.tokenizer.tokenize(" ")[-1]
-                    runner.space_token = cast(int, llm_engine.tokenizer.convert_tokens_to_ids(sp))
+                    runner.space_token = cast(
+                        int, llm_engine.tokenizer.convert_tokens_to_ids(sp)
+                    )
                 last_tok = runner.space_token
                 seq.data.output_token_ids[-1] = last_tok
             toks = [last_tok]
@@ -163,16 +169,12 @@
             runner.step_add_post(seq.seq_id, backtrack, toks, clone_id)
 
     def finish_sampling():
-<<<<<<< HEAD
         with finish_timer:
-            runner.step_finish_post()
-=======
-        for seq_id in runner.step_finish_post():
-            seq: Sequence = runner.recent_seqs[seq_id]
-            # print("FINISH", seq_id, seq.data.output_token_ids)
-            seq.status = SequenceStatus.FINISHED_STOPPED
+            for seq_id in runner.step_finish_post():
+                seq: Sequence = runner.recent_seqs[seq_id]
+                # print("FINISH", seq_id, seq.data.output_token_ids)
+                seq.status = SequenceStatus.FINISHED_STOPPED
         runner.recent_seqs = {}
->>>>>>> dc5e1d03
 
     SamplingParams.apply_dynamic_logit_bias = apply_dynamic_logit_bias
     SamplingParams.initiate_step = initiate_step
