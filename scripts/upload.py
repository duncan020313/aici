import subprocess
import ujson
import sys
import os

import pyaici.ast as ast
import pyaici.rest
import pyaici.util


def upload_wasm(prog="aici_ast_runner"):
    r = subprocess.run(["sh", "wasm.sh", "build"], cwd=prog)
    if r.returncode != 0:
        sys.exit(1)
    file_path = prog + "/target/opt.wasm"
    return pyaici.rest.upload_module(file_path)


def ask_completion(*args, **kwargs):
    res = pyaici.rest.completion(*args, **kwargs)
    print("\n[Prompt] " + res["request"]["prompt"] + "\n")
    for text in res["text"]:
        print("[Response] " + text + "\n")
    os.makedirs("tmp", exist_ok=True)
    path = "tmp/response.json"
    with open(path, "w") as f:
        ujson.dump(res, f, indent=1)
    print(f"response saved to {path}")
    print(res["storage"])


def main():
    arg = {
        "steps": [ast.fixed("Here's some JSON about J.R.Hacker from Seattle:\n")]
        + ast.json_to_steps(
            {
                "name": "",
                "valid": True,
                "description": "",
                "type": "foo|bar|baz|something|else",
                "address": {"street": "", "city": "", "state": "[A-Z][A-Z]"},
                "age": 1,
                "fraction": 1.5,
            }
        )
    }
    _arg = {
        "steps": [
            ast.fixed(" French is", tag="lang"),
            ast.gen(max_tokens=5, mask_tags=["lang"]),
        ]
    }
    _arg = {
        "steps": [
            ast.fixed("Please answer the following questions:"),
            ast.fixed("(And answer in ALL CAPS):", tag="allcaps"),
            ast.fixed("\n Q: Who is the president of the USA?\n A:"),
            ast.gen(max_tokens=10, mask_tags=["allcaps"]),
            ast.fixed("\\n Q: And who is the vice president?\n A:"),
            ast.gen(max_tokens=20, mask_tags=["allcaps"]),
            ast.fixed("\nPlease give a url with evidence\n http://"),
            ast.gen(max_tokens=20),
        ]
    }
    _arg = {
        "steps": [
            ast.fixed("The word 'hello' in"),
            ast.fork(
                [
                    ast.wait_vars("french", "spanish"),
                    ast.fixed(
                        "\nfrench:{{french}}\nspanish:{{spanish}}\n", expand_vars=True
                    ),
                ],
                [
                    ast.fixed(" Spanish is"),
                    ast.gen(rx=r" '[^']*'", max_tokens=15, set_var="spanish"),
                ],
                [
                    ast.fixed(" French is"),
                    ast.gen(rx=r" '[^']*'", max_tokens=15, set_var="french"),
                ],
            ),
        ]
    }

    _arg = {
        "steps": [
            ast.fixed("The word 'hello'"),
            ast.label("lang", ast.fixed(" in French is translated as")),
            ast.gen(rx=r" '[^']*'", max_tokens=15, set_var="french"),
            ast.fixed(" or", following="lang"),
            ast.gen(rx=r" '[^']*'", max_tokens=15, set_var="blah"),
            ast.fixed("\nResults: {{french}} {{blah}}", expand_vars=True),
        ]
    }

    notes = "The patient should take some tylenol in the evening and aspirin in the morning. They should also take something for indigestion.\n"
    notes = "Start doctor note:\n" + notes + "\nEnd doctor note.\n"

    arg = {
        "steps": [
            ast.fixed("[INST] "),
            # there is currently a bug going back to the first token, so we label the stuff after [INST] instead
            ast.label(
                "start",
                ast.fixed(
                    "List drug names in the following doctor's notes. Use <drug>Drug Name</drug> syntax. Say DONE when done. [/INST]\n"
                    + notes
                ),
            ),
            ast.gen(
                max_tokens=100,
                stop_at="DONE",
                set={
                    "drugs": ast.e_extract_all(
                        r"<drug>([^<]*</drug>)", ast.e_current()
                    )
                },
            ),
            ast.fixed("For each drug in the following doctor's notes give the time to take it. "
                        "Use <drug>Drug Name</drug> syntax when referring to any drugs. [/INST]\n"
                        + notes,
                        following="start"),
            ast.gen(max_tokens=100, inner={
                "<drug>": ast.e_var("drugs"),
            })
        ]
    }

<<<<<<< HEAD
    arg = {
        "steps": [
            ast.fixed("The word 'hello' in French is"),
            ast.gen(max_tokens=10),
        ]
    }

=======
    if len(sys.argv) > 1 and sys.argv[1].endswith(".py"):
        mod = upload_wasm("pyvm")
        pyaici.rest.log_level = 2
        arg = open(sys.argv[1]).read()
        ask_completion(
            prompt="",
            aici_module=mod,
            aici_arg=arg,
            ignore_eos=True,
        )
        return
>>>>>>> dc5e1d03

    mod = upload_wasm()
    pyaici.rest.log_level = 1
    # read file named on command line if provided
    wrap = pyaici.util.codellama_prompt
    if len(sys.argv) > 1:
        arg = sys.argv[1]
        with open(sys.argv[1]) as f:
            arg = ujson.load(f)
        ask_completion(
            prompt=wrap(arg["prompt"]),
            aici_module=mod,
            aici_arg=arg,
            **arg["sampling_params"],
        )
    else:
        ask_completion(
            prompt="",
            # prompt=wrap("Write fib function in C, respond in code only"),
            aici_module=mod,
            aici_arg=arg,
            n=1,
            temperature=0,
            max_tokens=1000,
        )


main()<|MERGE_RESOLUTION|>--- conflicted
+++ resolved
@@ -128,7 +128,6 @@
         ]
     }
 
-<<<<<<< HEAD
     arg = {
         "steps": [
             ast.fixed("The word 'hello' in French is"),
@@ -136,7 +135,6 @@
         ]
     }
 
-=======
     if len(sys.argv) > 1 and sys.argv[1].endswith(".py"):
         mod = upload_wasm("pyvm")
         pyaici.rest.log_level = 2
@@ -148,7 +146,6 @@
             ignore_eos=True,
         )
         return
->>>>>>> dc5e1d03
 
     mod = upload_wasm()
     pyaici.rest.log_level = 1
