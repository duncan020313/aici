#!/usr/bin/env python
import subprocess
import requests
import ujson
import sys
import os
import re
from typing import Optional

base_url = "http://127.0.0.1:8080/v1/"
prog = "aici_ast_runner"

ast = {
    "steps": [
        {"Fixed": {"text": "I am about "}},
        {"Gen": {"max_tokens": 10, "rx": r"\d+"}},
        {"Fixed": {"text": " years and "}},
        {"Gen": {"max_tokens": 10, "rx": r"\d+"}},
        {"Fixed": {"text": " months."}},
    ]
}


def gen(
    *,
    rx: Optional[str] = None,
    yacc: Optional[str] = None,
    stop_at: Optional[str] = None,
    max_tokens=None,
    max_words=None,
    max_bytes=None,
):
    return {
        "Gen": {
            "rx": rx,
            "yacc": yacc,
            "stop_at": stop_at,
            "max_tokens": max_tokens,
            "max_words": max_words,
            "max_bytes": max_bytes,
        }
    }


def fixed(text: str):
    return {"Fixed": {"text": text}}


def choose(options: list[str]):
    return {"Choose": {"options": options}}


def is_step(d: dict):
    return len(d) == 1 and ("Fixed" in d or "Gen" in d or "Choose" in d)


strrx = r'(\\(["\\\/bfnrt]|u[a-fA-F0-9]{4})|[^"\\\x00-\x1F\x7F]+)+'


def json_to_steps(json_value):
    # currently we fail for possibly empty rx, so put + not * at the end
    steps = []

    def value_step(v):
        if isinstance(v, bool):
            return choose(["true", "false"])
        elif isinstance(v, int):
            return gen(rx=r"\d{1,10}")
        elif isinstance(v, float):
            return gen(rx=r"\d{1,10}(\.\d{1,10})?")
        elif isinstance(v, str):
            if v == "":
                return gen(rx=strrx, max_words=20)
            elif re.search(r"[\[\.\\{()}*+]", v):
                return gen(rx=f"({v})")
            else:
                return choose(v.split("|"))
        elif v is None:
            return fixed("null")

    def inner(v):
        nonlocal steps
        if isinstance(v, list):
            steps.append(fixed("["))
            if len(v) > 0:
                inner(v[0])
            steps.append(fixed("]"))
        elif isinstance(v, dict):
            if is_step(v):
                steps.append(v)
                return
            steps.append(fixed("{\n"))
            idx = 0
            for k, v in v.items():
                if idx > 0:
                    steps.append(fixed(",\n"))
                idx += 1
                steps.append(fixed(f'"{k}":'))
                if isinstance(v, str):
                    steps += [fixed('"'), value_step(v), fixed('"')]
                else:
                    inner(v)
            steps.append(fixed("\n}"))
        else:
            steps.append(value_step(v))

    inner(json_value)

    new_steps = []
    for step in steps:
        if "Fixed" in step:
            if len(new_steps) > 0 and "Fixed" in new_steps[-1]:
                new_steps[-1]["Fixed"]["text"] += step["Fixed"]["text"]
                continue
        new_steps.append(step)
    return new_steps


def upload_wasm():
    r = subprocess.run(["sh", "wasm.sh", "build"], cwd=prog)
    if r.returncode != 0:
        sys.exit(1)
    file_path = prog + "/target/strip.wasm"
    print("upload module... ", end="")
    with open(file_path, "rb") as f:
        resp = requests.post(base_url + "aici_modules", data=f)
        if resp.status_code == 200:
            d = resp.json()
            dd = d["data"]
            mod_id = dd["module_id"]
            print(
                f"{dd['wasm_size']//1024}kB -> {dd['compiled_size']//1024}kB id:{mod_id[0:8]}"
            )
            return mod_id
        else:
            raise RuntimeError(
                f"bad response to model upload: {resp.status_code} {resp.reason}: {resp.text}"
            )


def ask_completion(
    prompt, aici_module, aici_arg, temperature=0, max_tokens=200, n=1, log=False
):
    json = {
        "model": "",
        "prompt": prompt,
        "max_tokens": max_tokens,
        "n": n,
        "temperature": temperature,
        "stream": True,
        "aici_module": aici_module,
        "aici_arg": aici_arg,
    }
    resp = requests.post(base_url + "completions", json=json, stream=True)
    if resp.status_code != 200:
        raise RuntimeError(
            f"bad response to completions: {resp.status_code} {resp.reason}: {resp.text}"
        )
    full_resp = []
    texts = [""] * n
    for line in resp.iter_lines():
        if line:
            decoded_line: str = line.decode("utf-8")
            if decoded_line.startswith("data: {"):
                d = ujson.decode(decoded_line[6:])
                full_resp.append(d)
                for ch in d["choices"]:
                    idx = ch["index"]
                    if idx == 0:
                        if log:
                            l = ch["logs"].rstrip("\n")
                            if l:
                                print(l)
                            if "Previous WASM Error" in l:
                                print("Bailing out due to WASM error")
                                sys.exit(1)
                            # print(f"*** TOK: '{ch['text']}'")
                        else:
                            print(ch["text"], end="")
                    texts[idx] += ch["text"]
            elif decoded_line == "data: [DONE]":
                print(" [DONE]")
            else:
                print(decoded_line)

    for text in texts:
        print("***")
        print(text)
    os.makedirs("tmp", exist_ok=True)
    path = "tmp/response.json"
    with open(path, "w") as f:
        ujson.dump(
            {"request": json, "texts": texts, "response": full_resp}, f, indent=1
        )
    print(f"response saved to {path}")


sys_prompt = """
You are a helpful, respectful and honest assistant. Always answer as helpfully as possible. You are concise.
"""


def llama_prompt(prompt):
    return f"[INST] <<SYS>>\n{sys_prompt}\n<</SYS>>\n\n [/INST]</s>\n<s>[INST] {prompt} [/INST]\n"

def codellama_prompt(prompt):
    return f"[INST] {prompt} [/INST]\n"

def main():
    #ast = {
    #    "steps": json_to_steps(
    #        {
    #            "name": "",
    #            "valid": True,
    #            "description": "",
    #            "type": "foo|bar|baz|something|else",
    #            "address": {"street": "", "city": "", "state": "[A-Z][A-Z]"},
    #            "age": 1,
    #            "fraction": 1.5,
    #        }
    #    )
    #}

    ast = {
    "steps": [
        {"Fixed": {"text": "I am about "}},
        {"Gen": {"max_tokens": 10, "rx": r"\d+"}},
        {"Fixed": {"text": " years and "}},
        {"Gen": {"max_tokens": 10, "rx": r"\d+"}},
        {"Fixed": {"text": " months."}},
        ]
    }
<<<<<<< HEAD

=======
    ast = {
        "steps": [
            gen(
                yacc=open("grammars/c.y").read(),
                #rx="#include(.|\n)*",
                stop_at="\n}",
                max_tokens=100,
            )
        ]
    }
>>>>>>> 6497dedc
    mod = upload_wasm()
    ask_completion(
        prompt=codellama_prompt("Write fib function in C"),
        #prompt=llama_prompt("Write fib function in C, respond in code only"),
        aici_module=mod,
        aici_arg=ast,
        n=10,
        temperature=0.5,
        log=True,
        max_tokens=1000,
    )


main()<|MERGE_RESOLUTION|>--- conflicted
+++ resolved
@@ -203,11 +203,13 @@
 def llama_prompt(prompt):
     return f"[INST] <<SYS>>\n{sys_prompt}\n<</SYS>>\n\n [/INST]</s>\n<s>[INST] {prompt} [/INST]\n"
 
+
 def codellama_prompt(prompt):
     return f"[INST] {prompt} [/INST]\n"
 
+
 def main():
-    #ast = {
+    # ast = {
     #    "steps": json_to_steps(
     #        {
     #            "name": "",
@@ -219,35 +221,31 @@
     #            "fraction": 1.5,
     #        }
     #    )
-    #}
-
-    ast = {
-    "steps": [
-        {"Fixed": {"text": "I am about "}},
-        {"Gen": {"max_tokens": 10, "rx": r"\d+"}},
-        {"Fixed": {"text": " years and "}},
-        {"Gen": {"max_tokens": 10, "rx": r"\d+"}},
-        {"Fixed": {"text": " months."}},
-        ]
-    }
-<<<<<<< HEAD
-
-=======
+    # }
+
     ast = {
         "steps": [
             gen(
                 yacc=open("grammars/c.y").read(),
-                #rx="#include(.|\n)*",
+                # rx="#include(.|\n)*",
                 stop_at="\n}",
                 max_tokens=100,
             )
         ]
     }
->>>>>>> 6497dedc
+    ast = {
+        "steps": [
+            {"Fixed": {"text": "I am about "}},
+            {"Gen": {"max_tokens": 10, "rx": r"\d+"}},
+            {"Fixed": {"text": " years and "}},
+            {"Gen": {"max_tokens": 10, "rx": r"\d+"}},
+            {"Fixed": {"text": " months."}},
+        ]
+    }
     mod = upload_wasm()
     ask_completion(
         prompt=codellama_prompt("Write fib function in C"),
-        #prompt=llama_prompt("Write fib function in C, respond in code only"),
+        # prompt=llama_prompt("Write fib function in C, respond in code only"),
         aici_module=mod,
         aici_arg=ast,
         n=10,
